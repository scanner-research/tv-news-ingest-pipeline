#!/usr/bin/env python3

import argparse
import datetime
import errno
import fcntl
import json
from multiprocessing import Pool
import os
from pathlib import Path
import re
import shutil
import subprocess
import time


GCS_OUTPUT_DIR = 'gs://esper/tvnews/ingest-pipeline/outputs'

APP_DATA_PATH = '../esper-tv-widget/data/'
INDEX_PATH = '../esper-tv-widget/index'

LOCAL_OUTPUT_PATH = '/tmp/pipeline_outputs'

PREFIXES = ['MSNBC', 'MSNBCW', 'CNN', 'CNNW', 'FOXNEWS', 'FOXNEWSW']


def get_args():
    parser = argparse.ArgumentParser()
    parser.add_argument('-y', dest='year', type=int, default=None,
                        help=('the year for which to download videos. If not '
                              'specified, defaults to year it was yesterday.'))
    parser.add_argument('--local-out-path', default=LOCAL_OUTPUT_PATH,
                        help='directory to save video outputs to')
    parser.add_argument('--gcs-output-path', default=GCS_OUTPUT_DIR,
                        help=('the pipeline output directory'))
    parser.add_argument('--num-processes', dest='num_processes', type=int,
                        default=1, help=('the number of parallel workers to '
                                         'run the downloads on.'))
    return parser.parse_args()


def main(year, local_out_path, gcs_output_path, num_processes):
    # Make sure this script isn't already running
<<<<<<< HEAD
    f = open('/tmp/daily_prepare.lock', 'w')
    try:
        fcntl.lockf(f, fcntl.LOCK_EX | fcntl.LOCK_NB)
    except IOError as e:
        if e.errno == errno.EAGAIN:
            print('This script is already running. Exiting.')
            exit()
        raise
=======
    if not lock_script():
        print('This script is already running. Exiting.')
        return
>>>>>>> f1be6f32

    downloaded = download_unprepared_outputs(year, local_out_path, gcs_output_path, num_processes)

    if len(downloaded) == 0:
        print('There are no video outputs to prepare at this time. Exiting.')
        return

    cmd = ['python3', 'prepare_files_for_viewer.py', '-u', LOCAL_OUTPUT_PATH, APP_DATA_PATH, '--index-dir', INDEX_PATH]
    subprocess.check_call(cmd)

    os.chdir('../esper-tv-widget')
    subprocess.check_call(['python3', 'derive_data.py', '-t', '1000'])

    print('Cleaning up local files.')
    shutil.rmtree(LOCAL_OUTPUT_PATH)

    print('Restarting server.')
    subprocess.check_call(['sudo', 'service', 'tv-viewer', 'restart'])
    subprocess.check_call(['sudo', 'rm', '-rf', '/tmp/nginx-cache'])
    subprocess.check_call(['sudo', 'service', 'nginx', 'restart'])


def download_unprepared_outputs(year, local_out_path, gcs_output_path, num_processes):
    os.makedirs(local_out_path, exist_ok=True)
    if year is None:
        year = (datetime.datetime.now() - datetime.timedelta(days=1)).year

    available_outputs = list_pipeline_outputs(year, gcs_output_path)

    processed_outputs = list_processed_outputs()

    to_download = available_outputs # - processed_outputs

    print('Downloading {} video outputs on {} threads'.format(len(to_download), num_processes))

    orig_path = os.getcwd()
    os.chdir(local_out_path)
    pool = Pool(num_processes)
    num_done = 0
    start_time = time.time()
    for _ in pool.imap_unordered(download_pipeline_output, [(i, gcs_output_path, local_out_path) for i in to_download]):
        num_done+=1
        print("Finished downloading {} of {} in {} seconds".format(num_done, len(to_download), time.time() - start_time))

    os.chdir(orig_path)
    return to_download


def download_pipeline_output(args):
    identifier, gcs_output_path, local_out_path = args
    subprocess.check_call(['gsutil', '-m', 'cp', '-nr', os.path.join(gcs_output_path, identifier), './'])


def list_processed_outputs():
    with open(os.path.join(APP_DATA_PATH, 'videos.json'), 'r') as f:
        videos = json.load(f)

    videos = set(x[1] for x in videos)
    return videos


def list_pipeline_outputs(year, gcs_output_path):
    videos = set()

    for prefix in PREFIXES:
        try:
            output = subprocess.check_output(
                ['gsutil', 'ls', '-d', '{}/{}_{}*'.format(gcs_output_path, prefix, year)]
            ).decode()

            videos |= {parse_identifier(x) for x in output.split('\n') if x.strip()}
            print(videos)
        except subprocess.CalledProcessError as e:
            pass

    return videos


def lock_script() -> bool:
    """
    Locks a file pertaining to this script so that it cannot be run simultaneously.

    Since the lock is automatically released when this script ends, there is no
    need for an unlock function for this use case.

    Returns:
        True if the lock was acquired, False otherwise.

    """

    lockfile = '/tmp/{}.lock'.format(Path(__file__).name)

    try:
        # Try to grab an exclusive lock on the file, raise error otherwise
        fcntl.lockf(open(lockfile, 'w'), fcntl.LOCK_EX | fcntl.LOCK_NB)

    except OSError as e:
        if e.errno == errno.EACCES or e.errno == errno.EAGAIN:
            return False
        raise

    else:
        return True


def parse_identifier(s):
    """Split off the last"""
    parts = s.split('/')
    if parts[-1] == '':
        return parts[-2]
    else:
        return parts[-1]


if __name__ == '__main__':
    main(**vars(get_args()))<|MERGE_RESOLUTION|>--- conflicted
+++ resolved
@@ -41,20 +41,9 @@
 
 def main(year, local_out_path, gcs_output_path, num_processes):
     # Make sure this script isn't already running
-<<<<<<< HEAD
-    f = open('/tmp/daily_prepare.lock', 'w')
-    try:
-        fcntl.lockf(f, fcntl.LOCK_EX | fcntl.LOCK_NB)
-    except IOError as e:
-        if e.errno == errno.EAGAIN:
-            print('This script is already running. Exiting.')
-            exit()
-        raise
-=======
     if not lock_script():
         print('This script is already running. Exiting.')
         return
->>>>>>> f1be6f32
 
     downloaded = download_unprepared_outputs(year, local_out_path, gcs_output_path, num_processes)
 
