#!/usr/bin/env python3

"""
File: pipeline.py
-----------------
This script is the interface to the TV-News video processing pipeline.

Given a video filepath or textfile containing a list of video filepaths, this
script takes the video(s) through the following stages:

    - scanner component (scanner_component.py)
        - detect faces
        - compute face embeddings
        - extract face image crops

    - detect black frames (black_frame_detection.py)

    - identify faces (identify_faces_with_aws.py)

    - propagate identities to unlabeled faces (identity_propagation.py)

    - classify gender (classify_gender.py)

    - copy original captions

    - time align captions (caption_alignment.py)

    - detect commercials (commercial_detection.py)


Sample output directory after pipeline completion:

    output_dir/
    ├── video1
    │   ├── alignment_stats.json
    │   ├── bboxes.json
    │   ├── black_frames.json
    │   ├── embeddings.json
    │   ├── genders.json
    │   ├── identities.json
    │   ├── identities_propagated.json
    │   ├── metadata.json
    │   ├── captions.srt
    │   ├── captions_orig.srt
    │   ├── commercials.json
    │   └── crops
    │       ├── 0.png
    │       └── 1.png
    ├── video2
    │   └── ...
    └── ...

"""

import argparse
import os
from pathlib import Path
import shutil
import subprocess
import time

from tqdm import tqdm

from util import config
from util.consts import FILE_CAPTIONS_ORIG
from util.docker_compose_api import run_command_in_container
from util.utils import get_base_name

NAMED_COMPONENTS = [
    'face_detection',   # <
    'face_embeddings',  # < all within scanner_component.py
    'face_crops',       # <
    'scanner_component',
    'black_frames',
    'identities',
    'identity_propagation',
    'genders',
    'captions_copy',
    'caption_alignment',
    'commercials'
]


class PipelineException(Exception):
    pass


def get_args():
    """Get command line arguments."""
    
    parser = argparse.ArgumentParser()
    parser.add_argument('in_path', help=('path to mp4 or to a text file '
                                         'containing video filepaths'))
    parser.add_argument('--captions', help=('path to srt or to a text file '
                                            'containing srt filepaths'))
    parser.add_argument('out_path', help='path to output directory')
    parser.add_argument('--host', help='docker host IP:port')
    parser.add_argument('-i', '--init-run', action='store_true',
                        help='running on videos for the first time')
    parser.add_argument('-f', '--force', action='store_true',
                        help='force rerun for all videos')
    parser.add_argument('-d', '--disable', nargs='+', choices=NAMED_COMPONENTS,
                        help='list of named components to disable')
    parser.add_argument('-s', '--script', choices=NAMED_COMPONENTS[3:],
                        help='run a single component of the pipeline as a script')
    return parser.parse_args()


def main(in_path, captions, out_path, host=None, init_run=False, force=False,
         disable=None, script=None):
    """
    The entrypoint for the pipeline.

    Args:
        in_path (str): the path to the video file or batch file.
        captions (str): the path to the captions file or batch captions file.
        out_path (str): the path to the output directory.
        host (Optional[str]): the host to connect to Docker on. Default None.
        init_run (bool): whether this is the first time processing the videos.
                         Default False.
        force (bool): whether to overwrite existing outputs. Default False.
        disable (Optional[List]): a list of components to disable.
                                  Default None.
        script (Optional[str]): a single component to run. Default None.
    
    """

    start = time.time()

    # Configuration settings
    if disable is None:
        disable = config.DISABLE if config.DISABLE else []

    if host is None:
        host = config.HOST

    # Validate file formats
    single = not in_path.endswith('.txt') and not os.path.isdir(in_path)
    if single and not in_path.endswith('.mp4'):
        print('Only the mp4 video format is supported. Exiting.')
        return

    if single and captions is not None and not captions.endswith('.srt'):
        print('Only the srt captions format is supported. Exiting.')
        return

    print('Creating output directories at "{}"...'.format(out_path))
    video_paths, output_dirs = create_output_dirs(in_path, out_path, single)
    video_dirpaths = [str(Path(p).parent) for p in video_paths]

    # Step through each pipeline component
    if (script and script == 'scanner_component') \
            or (not script and 'scanner_component' not in disable):
        run_scanner_component(in_path, out_path, video_dirpaths, disable,
                              init_run, force, host=host)

    if (script and script == 'black_frames') \
            or (not script and 'black_frames' not in disable):
<<<<<<< HEAD
        run_black_frame_detection(in_path, out_path, video_dirpaths, init_run,
                force, host=host)
=======
        from components import detect_black_frames
        detect_black_frames.main(in_path, out_path, init_run=init_run,
                                 force=force)
>>>>>>> 81ab8160

    if (script and script == 'identities') \
            or (not script and 'identities' not in disable):
        from components import identify_faces_with_aws
        identify_faces_with_aws.main(out_path, out_path, force=force)

    if (script and script == 'identity_propagation') \
            or (not script and 'identity_propagation' not in disable):
        from components import identity_propagation
        identity_propagation.main(out_path, out_path, force=force)

    if (script and script == 'genders') \
            or (not script and 'genders' not in disable):
        from components import classify_gender
        classify_gender.main(out_path, out_path, force=force)

    if captions is not None:
        if (script and script == 'captions_copy') \
                or (not script and 'captions_copy' not in disable):
            from components import copy_captions
            copy_captions.main(captions, out_path)

        if (script and script == 'caption_alignment') \
                or (not script and 'caption_alignment' not in disable):
            from components import caption_alignment
            caption_alignment.main(in_path, captions, out_path, force=force)

    if (script and script == 'commercials') \
            or (not script and 'commercials' not in disable):
        from components import commercial_detection
        commercial_detection.main(out_path, out_path, force=force)

    if not script:
        end = time.time()
        print('Pipeline completed in {:.2f} seconds.'.format(end - start))


def create_output_dirs(in_path, out_path, single):
    """
    Creates output subdirectories for each video being processed.
    Necessary due to docker container processes being owned by root.

    Args:
        in_path (str): path to a video file or batch text file containing
                       filepaths
        out_path (str): path to the output directory.
        single (bool): whether the in_path is a single file or a batch.

    Returns:
        List[Path], List[Path]: a list of video filepaths and a list of output 
            directory paths.

    """

    if single:
        video_paths = [in_path]

    else:  # in_path is a batch text file
        video_paths = [l.strip() for l in open(in_path, 'r') if l.strip()]

    out_paths = [os.path.join(out_path, get_base_name(v)) for v in video_paths]
    for out in out_paths:
        os.makedirs(out, exist_ok=True)

    return video_paths, out_paths


def run_scanner_component(in_path, out_path, video_dirpaths,
                          disable, init_run, force, host):
    """
    Runs scanner_component.py in a docker container.

    Args:
        in_path (pathlib.Path): the path to the input file or batch file.
        out_path (pathlib.Path): the path to the output directory.
        video_dirpaths (List[pathlib.Path]): the paths to each videos parent 
            directory.
        disable (List[str]): a list of named components to disable.
        init_run (bool): whether this is the first time processing the videos.
        force (bool): whether existing outputs should be recomputed.
        host (str): the IP/port that the Docker daemon is listening on.

    """

    cmd = build_scanner_component_command(in_path, out_path, disable, init_run,
                                          force)
    run_command_in_container(cmd, in_path, out_path, video_dirpaths, host)


<<<<<<< HEAD
def run_black_frame_detection(in_path, out_path, video_dirpaths,
                              init_run, force, host):
    """
    Runs black_frame_detection.py in a docker container.

    Args:
        in_path (pathlib.Path): the path to the input file or batch file.
        out_path (pathlib.Path): the path to the output directory.
        video_dirpaths (List[pathlib.Path]): the paths to each videos parent 
            directory.
        disable (List[str]): a list of named components to disable.
        init_run (bool): whether this is the first time processing the videos.
        force (bool): whether existing outputs should be recomputed.
        host (str): the IP/port that the Docker daemon is listening on.

    """

    cmd = build_black_frame_detection_command(in_path, out_path, init_run,
                                              force)
    run_command_in_container(cmd, in_path, out_path, video_dirpaths, host)


def build_scanner_component_command(in_path, out_path, disable,
                                    init_run, force):
    """
    Builds a command to run scanner_component.py within a Docker container.

    Args:
        in_path (pathlib.Path): the path to the input file or batch file.
        out_path (pathlib.Path): the path to the output directory.
        disable (List[str]): a list of named components to disable.
        init_run (bool): whether this is the first time processing the videos.
        force (bool): whether existing outputs should be recomputed.

    Returns:
        str: the command to run.

    """

=======
def build_scanner_component_command(in_path, out_path, disable=None,
                                    init_run=False, force_rerun=False):
>>>>>>> 81ab8160
    cmd = ['python3', 'components/scanner_component.py', in_path, out_path]
    if disable:
        scanner_parts = [
            x for x in disable
            if x in ['face_detection', 'face_embeddings', 'face_crops']
        ]
        if scanner_parts:
            cmd.append('-d')
            for d in scanner_parts:
                cmd.append(d)

    if init_run:
        cmd.append('-i')

    if force:
        cmd.append('-f')

    return ' '.join(cmd)


<<<<<<< HEAD
def build_black_frame_detection_command(in_path, out_path, init_run, force):
    """
    Builds a command to run black_frame_detection.py within a Docker container.

    Args:
        in_path (pathlib.Path): the path to the input file or batch file.
        out_path (pathlib.Path): the path to the output directory.
        init_run (bool): whether this is the first time processing the videos.
        force (bool): whether existing outputs should be recomputed.

    Returns:
        str: the command to run.

    """

    cmd = ['python3', 'components/black_frame_detection.py', in_path, out_path]
    if init_run:
        cmd.append('-i')
    if force:
        cmd.append('-f')

    return ' '.join(cmd)


def copy_captions(in_path, out_dir):
    """
    Copies the original captions file to the output directory.

    Args:
        in_path (pathlib.Path): the path to the captions file or batch file.
        out_dir (pathlib.Path): the path to the output directory.

    """

    if in_path.endswith('.srt'):
        caption_paths = [in_path]
        out_paths = [
            os.path.join(out_dir, get_base_name(in_path), FILE_CAPTIONS_ORIG)
        ]

    else:
        with open(in_path, 'r') as f:
            caption_paths = [l.strip() for l in f if l.strip()]
        video_names = [get_base_name(p) for p in caption_paths]
        out_paths = [os.path.join(out_dir, v, FILE_CAPTIONS_ORIG)
                     for v in video_names]

    for captions, out_path in zip(tqdm(caption_paths,
        desc='Copying original captions', unit='video'), out_paths
    ):
        if not os.path.exists(out_path):
            shutil.copy(captions, out_path)


=======
>>>>>>> 81ab8160
if __name__ == '__main__':
    main(**vars(get_args()))<|MERGE_RESOLUTION|>--- conflicted
+++ resolved
@@ -156,14 +156,9 @@
 
     if (script and script == 'black_frames') \
             or (not script and 'black_frames' not in disable):
-<<<<<<< HEAD
-        run_black_frame_detection(in_path, out_path, video_dirpaths, init_run,
-                force, host=host)
-=======
         from components import detect_black_frames
         detect_black_frames.main(in_path, out_path, init_run=init_run,
                                  force=force)
->>>>>>> 81ab8160
 
     if (script and script == 'identities') \
             or (not script and 'identities' not in disable):
@@ -252,51 +247,6 @@
                                           force)
     run_command_in_container(cmd, in_path, out_path, video_dirpaths, host)
 
-
-<<<<<<< HEAD
-def run_black_frame_detection(in_path, out_path, video_dirpaths,
-                              init_run, force, host):
-    """
-    Runs black_frame_detection.py in a docker container.
-
-    Args:
-        in_path (pathlib.Path): the path to the input file or batch file.
-        out_path (pathlib.Path): the path to the output directory.
-        video_dirpaths (List[pathlib.Path]): the paths to each videos parent 
-            directory.
-        disable (List[str]): a list of named components to disable.
-        init_run (bool): whether this is the first time processing the videos.
-        force (bool): whether existing outputs should be recomputed.
-        host (str): the IP/port that the Docker daemon is listening on.
-
-    """
-
-    cmd = build_black_frame_detection_command(in_path, out_path, init_run,
-                                              force)
-    run_command_in_container(cmd, in_path, out_path, video_dirpaths, host)
-
-
-def build_scanner_component_command(in_path, out_path, disable,
-                                    init_run, force):
-    """
-    Builds a command to run scanner_component.py within a Docker container.
-
-    Args:
-        in_path (pathlib.Path): the path to the input file or batch file.
-        out_path (pathlib.Path): the path to the output directory.
-        disable (List[str]): a list of named components to disable.
-        init_run (bool): whether this is the first time processing the videos.
-        force (bool): whether existing outputs should be recomputed.
-
-    Returns:
-        str: the command to run.
-
-    """
-
-=======
-def build_scanner_component_command(in_path, out_path, disable=None,
-                                    init_run=False, force_rerun=False):
->>>>>>> 81ab8160
     cmd = ['python3', 'components/scanner_component.py', in_path, out_path]
     if disable:
         scanner_parts = [
@@ -317,62 +267,5 @@
     return ' '.join(cmd)
 
 
-<<<<<<< HEAD
-def build_black_frame_detection_command(in_path, out_path, init_run, force):
-    """
-    Builds a command to run black_frame_detection.py within a Docker container.
-
-    Args:
-        in_path (pathlib.Path): the path to the input file or batch file.
-        out_path (pathlib.Path): the path to the output directory.
-        init_run (bool): whether this is the first time processing the videos.
-        force (bool): whether existing outputs should be recomputed.
-
-    Returns:
-        str: the command to run.
-
-    """
-
-    cmd = ['python3', 'components/black_frame_detection.py', in_path, out_path]
-    if init_run:
-        cmd.append('-i')
-    if force:
-        cmd.append('-f')
-
-    return ' '.join(cmd)
-
-
-def copy_captions(in_path, out_dir):
-    """
-    Copies the original captions file to the output directory.
-
-    Args:
-        in_path (pathlib.Path): the path to the captions file or batch file.
-        out_dir (pathlib.Path): the path to the output directory.
-
-    """
-
-    if in_path.endswith('.srt'):
-        caption_paths = [in_path]
-        out_paths = [
-            os.path.join(out_dir, get_base_name(in_path), FILE_CAPTIONS_ORIG)
-        ]
-
-    else:
-        with open(in_path, 'r') as f:
-            caption_paths = [l.strip() for l in f if l.strip()]
-        video_names = [get_base_name(p) for p in caption_paths]
-        out_paths = [os.path.join(out_dir, v, FILE_CAPTIONS_ORIG)
-                     for v in video_names]
-
-    for captions, out_path in zip(tqdm(caption_paths,
-        desc='Copying original captions', unit='video'), out_paths
-    ):
-        if not os.path.exists(out_path):
-            shutil.copy(captions, out_path)
-
-
-=======
->>>>>>> 81ab8160
 if __name__ == '__main__':
     main(**vars(get_args()))